--- conflicted
+++ resolved
@@ -1914,752 +1914,6 @@
             Dictionary containing top queries sorted by total I/O time
         """
         print("Generating M003 Top-50 Queries by I/O time report...")
-<<<<<<< HEAD
-=======
-
-        # Get all databases
-        databases = self.get_all_databases(cluster, node_name)
-        
-        if not databases:
-            print("Warning: M003 - No databases found")
-
-        queries_by_db = {}
-        
-        if use_hourly and time_range_minutes >= 60:
-            # Use hourly topk aggregation
-            hours = time_range_minutes // 60
-            
-            for db_name in databases:
-                print(f"M003: Processing database {db_name} (hourly mode)...")
-                
-                # Get both read and write I/O time metrics
-                read_per_query, read_other, timeline = self._get_hourly_topk_pgss_data(
-                    cluster, node_name, db_name, "pgwatch_pg_stat_statements_block_read_total", hours=hours
-                )
-                write_per_query, write_other, _ = self._get_hourly_topk_pgss_data(
-                    cluster, node_name, db_name, "pgwatch_pg_stat_statements_block_write_total", hours=hours
-                )
-                
-                if not read_per_query and not write_per_query and sum(read_other) == 0 and sum(write_other) == 0:
-                    print(f"Warning: M003 - No query metrics returned for database {db_name}")
-                    continue  # Skip databases with no data
-                
-                # Combine read and write times, calculate total I/O time per query
-                all_queryids = set(read_per_query.keys()) | set(write_per_query.keys())
-                query_io_totals = []
-                
-                for queryid in all_queryids:
-                    read_values = read_per_query.get(queryid, [0] * hours)
-                    write_values = write_per_query.get(queryid, [0] * hours)
-                    
-                    # Combine read and write for each hour
-                    hourly_io_time = [r + w for r, w in zip(read_values, write_values)]
-                    total_io_time = sum(hourly_io_time)
-                    
-                    query_io_totals.append({
-                        "queryid": queryid,
-                        "total_io_time_ms": total_io_time,
-                        "total_read_time_ms": sum(read_values),
-                        "total_write_time_ms": sum(write_values),
-                        "hourly_io_time_ms": hourly_io_time,
-                        "hourly_read_time_ms": read_values,
-                        "hourly_write_time_ms": write_values
-                    })
-                
-                # Sort by total_io_time (descending) and limit to top N
-                sorted_metrics = sorted(query_io_totals, key=lambda x: x.get('total_io_time_ms', 0), reverse=True)[:limit]
-                
-                # Calculate other I/O time
-                other_io_time_hourly = [r + w for r, w in zip(read_other, write_other)]
-                
-                queries_by_db[db_name] = {
-                    "top_queries": sorted_metrics,
-                    "other_io_time_hourly": other_io_time_hourly,
-                    "other_read_time_hourly": read_other,
-                    "other_write_time_hourly": write_other,
-                    "summary": {
-                        "queries_returned": len(sorted_metrics),
-                        "total_io_time_tracked_queries_ms": sum(q.get('total_io_time_ms', 0) for q in sorted_metrics),
-                        "total_io_time_other_ms": sum(other_io_time_hourly),
-                        "time_range_hours": hours,
-                        "hourly_timestamps": timeline,
-                        "limit": limit
-                    }
-                }
-        else:
-            # Fallback to original logic for sub-hourly or when explicitly disabled
-            end_time = datetime.now()
-            start_time = end_time - timedelta(minutes=time_range_minutes)
-
-            for db_name in databases:
-                print(f"M003: Processing database {db_name}...")
-                # Get pg_stat_statements metrics for this database
-                query_metrics = self._get_pgss_metrics_data_by_db(cluster, node_name, db_name, start_time, end_time)
-
-                if not query_metrics:
-                    print(f"Warning: M003 - No query metrics returned for database {db_name}")
-
-                # Calculate total I/O time for each query
-                queries_with_io_time = []
-                for q in query_metrics:
-                    blk_read_time = q.get('blk_read_time', 0)
-                    blk_write_time = q.get('blk_write_time', 0)
-                    total_io_time = blk_read_time + blk_write_time
-                    q['total_io_time'] = total_io_time
-                    queries_with_io_time.append(q)
-
-                # Sort by total_io_time (descending) and limit to top N per database
-                sorted_metrics = sorted(queries_with_io_time, key=lambda x: x.get('total_io_time', 0), reverse=True)[:limit]
-
-                # Calculate totals for the top queries in this database
-                total_calls = sum(q.get('calls', 0) for q in sorted_metrics)
-                total_time = sum(q.get('total_time', 0) for q in sorted_metrics)
-                total_rows = sum(q.get('rows', 0) for q in sorted_metrics)
-                total_io_time = sum(q.get('total_io_time', 0) for q in sorted_metrics)
-
-                queries_by_db[db_name] = {
-                    "top_queries": sorted_metrics,
-                    "summary": {
-                        "queries_returned": len(sorted_metrics),
-                        "total_calls": total_calls,
-                        "total_time_ms": total_time,
-                        "total_rows": total_rows,
-                        "total_io_time_ms": total_io_time,
-                        "time_range_minutes": time_range_minutes,
-                        "start_time": start_time.isoformat(),
-                        "end_time": end_time.isoformat(),
-                        "limit": limit
-                    }
-                }
-
-        return self.format_report_data(
-            "M003",
-            queries_by_db,
-            node_name,
-            postgres_version=self._get_postgres_version_info(cluster, node_name),
-        )
-
-    def generate_k004_temp_bytes_report(self, cluster: str = "local", node_name: str = "node-01",
-                                        time_range_minutes: int = 60, limit: int = 50, use_hourly: bool = True) -> Dict[str, Any]:
-        """
-        Generate K004 Top-50 Queries by temp bytes written report.
-        
-        Args:
-            cluster: Cluster name
-            node_name: Node name
-            time_range_minutes: Time range in minutes for metrics collection (used when use_hourly=False)
-            limit: Number of top queries to return (default: 50)
-            use_hourly: Use hourly topk aggregation logic (default: True)
-            
-        Returns:
-            Dictionary containing top queries sorted by temp bytes written
-        """
-        print("Generating K004 Top-50 Queries by temp bytes written report...")
-
-        # Get all databases
-        databases = self.get_all_databases(cluster, node_name)
-        
-        if not databases:
-            print("Warning: K004 - No databases found")
-
-        queries_by_db = {}
-        
-        if use_hourly and time_range_minutes >= 60:
-            # Use hourly topk aggregation
-            hours = time_range_minutes // 60
-            metric_name = "pgwatch_pg_stat_statements_temp_bytes_written"
-            
-            for db_name in databases:
-                print(f"K004: Processing database {db_name} (hourly mode)...")
-                
-                per_query, other, timeline = self._get_hourly_topk_pgss_data(
-                    cluster, node_name, db_name, metric_name, hours=hours
-                )
-                
-                if not per_query and sum(other) == 0:
-                    print(f"Warning: K004 - No query metrics returned for database {db_name}")
-                    continue  # Skip databases with no data
-                
-                # Calculate total temp bytes per query across all hours
-                query_totals = []
-                for queryid, hourly_values in per_query.items():
-                    total_bytes = sum(hourly_values)
-                    query_totals.append({
-                        "queryid": queryid,
-                        "total_temp_bytes": total_bytes,
-                        "hourly_temp_bytes": hourly_values
-                    })
-                
-                # Sort by total_temp_bytes (descending) and limit to top N
-                sorted_metrics = sorted(query_totals, key=lambda x: x.get('total_temp_bytes', 0), reverse=True)[:limit]
-                
-                # Calculate totals
-                total_bytes = sum(q.get('total_temp_bytes', 0) for q in sorted_metrics) + sum(other)
-                
-                queries_by_db[db_name] = {
-                    "top_queries": sorted_metrics,
-                    "other_temp_bytes_hourly": other,
-                    "summary": {
-                        "queries_returned": len(sorted_metrics),
-                        "total_temp_bytes": total_bytes,
-                        "total_temp_bytes_tracked_queries": sum(q.get('total_temp_bytes', 0) for q in sorted_metrics),
-                        "total_temp_bytes_other": sum(other),
-                        "time_range_hours": hours,
-                        "hourly_timestamps": timeline,
-                        "limit": limit
-                    }
-                }
-        else:
-            # Fallback for sub-hourly (not typically needed)
-            pass
-
-        return self.format_report_data(
-            "K004",
-            queries_by_db,
-            node_name,
-            postgres_version=self._get_postgres_version_info(cluster, node_name),
-        )
-
-    def generate_k005_wal_bytes_report(self, cluster: str = "local", node_name: str = "node-01",
-                                       time_range_minutes: int = 60, limit: int = 50, use_hourly: bool = True) -> Dict[str, Any]:
-        """
-        Generate K005 Top-50 Queries by WAL generation report.
-        
-        Args:
-            cluster: Cluster name
-            node_name: Node name
-            time_range_minutes: Time range in minutes for metrics collection (used when use_hourly=False)
-            limit: Number of top queries to return (default: 50)
-            use_hourly: Use hourly topk aggregation logic (default: True)
-            
-        Returns:
-            Dictionary containing top queries sorted by WAL bytes generated
-        """
-        print("Generating K005 Top-50 Queries by WAL generation report...")
-
-        # Get all databases
-        databases = self.get_all_databases(cluster, node_name)
-        
-        if not databases:
-            print("Warning: K005 - No databases found")
-
-        queries_by_db = {}
-        
-        if use_hourly and time_range_minutes >= 60:
-            # Use hourly topk aggregation
-            hours = time_range_minutes // 60
-            metric_name = "pgwatch_pg_stat_statements_wal_bytes"
-            
-            for db_name in databases:
-                print(f"K005: Processing database {db_name} (hourly mode)...")
-                
-                per_query, other, timeline = self._get_hourly_topk_pgss_data(
-                    cluster, node_name, db_name, metric_name, hours=hours
-                )
-                
-                if not per_query and sum(other) == 0:
-                    print(f"Warning: K005 - No query metrics returned for database {db_name}")
-                    continue  # Skip databases with no data
-                
-                # Calculate total WAL bytes per query across all hours
-                query_totals = []
-                for queryid, hourly_values in per_query.items():
-                    total_bytes = sum(hourly_values)
-                    query_totals.append({
-                        "queryid": queryid,
-                        "total_wal_bytes": total_bytes,
-                        "hourly_wal_bytes": hourly_values
-                    })
-                
-                # Sort by total_wal_bytes (descending) and limit to top N
-                sorted_metrics = sorted(query_totals, key=lambda x: x.get('total_wal_bytes', 0), reverse=True)[:limit]
-                
-                # Calculate totals
-                total_bytes = sum(q.get('total_wal_bytes', 0) for q in sorted_metrics) + sum(other)
-                
-                queries_by_db[db_name] = {
-                    "top_queries": sorted_metrics,
-                    "other_wal_bytes_hourly": other,
-                    "summary": {
-                        "queries_returned": len(sorted_metrics),
-                        "total_wal_bytes": total_bytes,
-                        "total_wal_bytes_tracked_queries": sum(q.get('total_wal_bytes', 0) for q in sorted_metrics),
-                        "total_wal_bytes_other": sum(other),
-                        "time_range_hours": hours,
-                        "hourly_timestamps": timeline,
-                        "limit": limit
-                    }
-                }
-        else:
-            # Fallback for sub-hourly (not typically needed)
-            pass
-
-        return self.format_report_data(
-            "K005",
-            queries_by_db,
-            node_name,
-            postgres_version=self._get_postgres_version_info(cluster, node_name),
-        )
-
-    def generate_k006_shared_read_report(self, cluster: str = "local", node_name: str = "node-01",
-                                         time_range_minutes: int = 60, limit: int = 50, use_hourly: bool = True) -> Dict[str, Any]:
-        """
-        Generate K006 Top-50 Queries by shared blocks read report.
-        
-        Args:
-            cluster: Cluster name
-            node_name: Node name
-            time_range_minutes: Time range in minutes for metrics collection (used when use_hourly=False)
-            limit: Number of top queries to return (default: 50)
-            use_hourly: Use hourly topk aggregation logic (default: True)
-            
-        Returns:
-            Dictionary containing top queries sorted by shared blocks read
-        """
-        print("Generating K006 Top-50 Queries by shared blocks read report...")
-
-        # Get all databases
-        databases = self.get_all_databases(cluster, node_name)
-        
-        if not databases:
-            print("Warning: K006 - No databases found")
-
-        queries_by_db = {}
-        
-        if use_hourly and time_range_minutes >= 60:
-            # Use hourly topk aggregation
-            hours = time_range_minutes // 60
-            metric_name = "pgwatch_pg_stat_statements_shared_bytes_read_total"
-            
-            for db_name in databases:
-                print(f"K006: Processing database {db_name} (hourly mode)...")
-                
-                per_query, other, timeline = self._get_hourly_topk_pgss_data(
-                    cluster, node_name, db_name, metric_name, hours=hours
-                )
-                
-                if not per_query and sum(other) == 0:
-                    print(f"Warning: K006 - No query metrics returned for database {db_name}")
-                    continue  # Skip databases with no data
-                
-                # Calculate total shared read bytes per query across all hours
-                query_totals = []
-                for queryid, hourly_values in per_query.items():
-                    total_bytes = sum(hourly_values)
-                    query_totals.append({
-                        "queryid": queryid,
-                        "total_shared_read_bytes": total_bytes,
-                        "hourly_shared_read_bytes": hourly_values
-                    })
-                
-                # Sort by total_shared_read_bytes (descending) and limit to top N
-                sorted_metrics = sorted(query_totals, key=lambda x: x.get('total_shared_read_bytes', 0), reverse=True)[:limit]
-                
-                # Calculate totals
-                total_bytes = sum(q.get('total_shared_read_bytes', 0) for q in sorted_metrics) + sum(other)
-                
-                queries_by_db[db_name] = {
-                    "top_queries": sorted_metrics,
-                    "other_shared_read_bytes_hourly": other,
-                    "summary": {
-                        "queries_returned": len(sorted_metrics),
-                        "total_shared_read_bytes": total_bytes,
-                        "total_shared_read_bytes_tracked_queries": sum(q.get('total_shared_read_bytes', 0) for q in sorted_metrics),
-                        "total_shared_read_bytes_other": sum(other),
-                        "time_range_hours": hours,
-                        "hourly_timestamps": timeline,
-                        "limit": limit
-                    }
-                }
-        else:
-            # Fallback for sub-hourly (not typically needed)
-            pass
-
-        return self.format_report_data(
-            "K006",
-            queries_by_db,
-            node_name,
-            postgres_version=self._get_postgres_version_info(cluster, node_name),
-        )
-
-    def generate_k007_shared_hit_report(self, cluster: str = "local", node_name: str = "node-01",
-                                        time_range_minutes: int = 60, limit: int = 50, use_hourly: bool = True) -> Dict[str, Any]:
-        """
-        Generate K007 Top-50 Queries by shared blocks hit report.
-        
-        Args:
-            cluster: Cluster name
-            node_name: Node name
-            time_range_minutes: Time range in minutes for metrics collection (used when use_hourly=False)
-            limit: Number of top queries to return (default: 50)
-            use_hourly: Use hourly topk aggregation logic (default: True)
-            
-        Returns:
-            Dictionary containing top queries sorted by shared blocks hit
-        """
-        print("Generating K007 Top-50 Queries by shared blocks hit report...")
-
-        # Get all databases
-        databases = self.get_all_databases(cluster, node_name)
-        
-        if not databases:
-            print("Warning: K007 - No databases found")
-
-        queries_by_db = {}
-        
-        if use_hourly and time_range_minutes >= 60:
-            # Use hourly topk aggregation
-            hours = time_range_minutes // 60
-            metric_name = "pgwatch_pg_stat_statements_shared_bytes_hit_total"
-            
-            for db_name in databases:
-                print(f"K007: Processing database {db_name} (hourly mode)...")
-                
-                per_query, other, timeline = self._get_hourly_topk_pgss_data(
-                    cluster, node_name, db_name, metric_name, hours=hours
-                )
-                
-                if not per_query and sum(other) == 0:
-                    print(f"Warning: K007 - No query metrics returned for database {db_name}")
-                    continue  # Skip databases with no data
-                
-                # Calculate total shared hit bytes per query across all hours
-                query_totals = []
-                for queryid, hourly_values in per_query.items():
-                    total_bytes = sum(hourly_values)
-                    query_totals.append({
-                        "queryid": queryid,
-                        "total_shared_hit_bytes": total_bytes,
-                        "hourly_shared_hit_bytes": hourly_values
-                    })
-                
-                # Sort by total_shared_hit_bytes (descending) and limit to top N
-                sorted_metrics = sorted(query_totals, key=lambda x: x.get('total_shared_hit_bytes', 0), reverse=True)[:limit]
-                
-                # Calculate totals
-                total_bytes = sum(q.get('total_shared_hit_bytes', 0) for q in sorted_metrics) + sum(other)
-                
-                queries_by_db[db_name] = {
-                    "top_queries": sorted_metrics,
-                    "other_shared_hit_bytes_hourly": other,
-                    "summary": {
-                        "queries_returned": len(sorted_metrics),
-                        "total_shared_hit_bytes": total_bytes,
-                        "total_shared_hit_bytes_tracked_queries": sum(q.get('total_shared_hit_bytes', 0) for q in sorted_metrics),
-                        "total_shared_hit_bytes_other": sum(other),
-                        "time_range_hours": hours,
-                        "hourly_timestamps": timeline,
-                        "limit": limit
-                    }
-                }
-        else:
-            # Fallback for sub-hourly (not typically needed)
-            pass
-
-        return self.format_report_data(
-            "K007",
-            queries_by_db,
-            node_name,
-            postgres_version=self._get_postgres_version_info(cluster, node_name),
-        )
-
-    def generate_n001_wait_events_report(self, cluster: str = "local", node_name: str = "node-01",
-                                         hours: int = 24) -> Dict[str, Any]:
-        """
-        Generate N001 Wait Events report with hourly breakdown grouped by wait_event_type and query_id.
-        
-        Args:
-            cluster: Cluster name
-            node_name: Node name
-            hours: Number of hours to analyze (default: 24)
-            
-        Returns:
-            Dictionary containing wait events grouped by type and query_id with hourly occurrences
-        """
-        print("Generating N001 Wait Events report...")
-
-        # Get all databases
-        databases = self.get_all_databases(cluster, node_name)
-        
-        if not databases:
-            print("Warning: N001 - No databases found")
-
-        # Build timeline
-        now = int(time.time())
-        end_s = self._floor_hour(now)
-        start_s, timeline = self._build_timeline(end_s, hours, step_s=3600)
-
-        wait_events_by_db = {}
-        
-        for db_name in databases:
-            print(f"N001: Processing database {db_name}...")
-            
-            # Query wait events from Prometheus
-            # pgwatch_wait_events_total has labels: wait_event_type, wait_event, query_id, datname
-            filters = [
-                f'cluster="{cluster}"',
-                f'node_name="{node_name}"',
-                f'datname="{db_name}"'
-            ]
-            filter_str = '{' + ','.join(filters) + '}'
-            
-            # Get wait events data over the time range with hourly step
-            metric_name = f'pgwatch_wait_events_total{filter_str}'
-            
-            try:
-                result = self.query_range(metric_name, datetime.fromtimestamp(start_s), 
-                                        datetime.fromtimestamp(end_s), step="3600s")
-                
-                if not result:
-                    print(f"Warning: N001 - No wait events data for database {db_name}")
-                    continue
-                
-                # Build timestamp to hour index map
-                ts_to_hour = {ts: idx for idx, ts in enumerate(timeline)}
-                
-                # Process results to group by wait_event_type -> query_id with hourly breakdown
-                wait_events_grouped = {}
-                
-                for series in result:
-                    metric = series.get('metric', {})
-                    wait_event_type = metric.get('wait_event_type', 'Unknown')
-                    wait_event = metric.get('wait_event', 'Unknown')
-                    query_id = metric.get('query_id', '0')
-                    
-                    # Get the values (timestamp, value pairs)
-                    values = series.get('values', [])
-                    
-                    # Group by wait_event_type
-                    if wait_event_type not in wait_events_grouped:
-                        wait_events_grouped[wait_event_type] = {
-                            'queries': {},
-                            'total_occurrences': 0,
-                            'unique_queries': 0
-                        }
-                    
-                    # Add query_id under this wait_event_type
-                    if query_id not in wait_events_grouped[wait_event_type]['queries']:
-                        wait_events_grouped[wait_event_type]['queries'][query_id] = {
-                            'occurrences': 0,
-                            'hourly_occurrences': [0] * hours,
-                            'wait_events': {}
-                        }
-                    
-                    # Process hourly values
-                    for timestamp, value in values:
-                        try:
-                            count = float(value)
-                            if count == 0:
-                                continue
-                            
-                            ts = int(timestamp)
-                            if ts not in ts_to_hour:
-                                continue
-                            
-                            hour_idx = ts_to_hour[ts]
-                            
-                            # Update hourly arrays for query only
-                            wait_events_grouped[wait_event_type]['queries'][query_id]['hourly_occurrences'][hour_idx] += int(count)
-                            
-                            # Track individual wait events
-                            if wait_event not in wait_events_grouped[wait_event_type]['queries'][query_id]['wait_events']:
-                                wait_events_grouped[wait_event_type]['queries'][query_id]['wait_events'][wait_event] = {
-                                    'occurrences': 0
-                                }
-                            wait_events_grouped[wait_event_type]['queries'][query_id]['wait_events'][wait_event]['occurrences'] += int(count)
-                            
-                        except (ValueError, TypeError):
-                            continue
-                
-                # Calculate totals
-                for wait_type in wait_events_grouped:
-                    for query_id in wait_events_grouped[wait_type]['queries']:
-                        query_data = wait_events_grouped[wait_type]['queries'][query_id]
-                        query_data['occurrences'] = sum(query_data['hourly_occurrences'])
-                    
-                    # Calculate total_occurrences from all queries
-                    wait_events_grouped[wait_type]['total_occurrences'] = sum(
-                        q['occurrences'] for q in wait_events_grouped[wait_type]['queries'].values()
-                    )
-                
-                # Skip databases with no wait events data
-                if not wait_events_grouped:
-                    print(f"Warning: N001 - No wait events data for database {db_name}")
-                    continue
-                
-                # Count unique queries and convert to list
-                for wait_type in wait_events_grouped:
-                    wait_events_grouped[wait_type]['unique_queries'] = len(wait_events_grouped[wait_type]['queries'])
-                    
-                    queries_list = []
-                    for query_id, data in wait_events_grouped[wait_type]['queries'].items():
-                        queries_list.append({
-                            'query_id': query_id,
-                            'occurrences': data['occurrences'],
-                            'hourly_occurrences': data['hourly_occurrences'],
-                            'wait_events': data['wait_events']
-                        })
-                    # Sort by occurrences descending
-                    queries_list.sort(key=lambda x: x['occurrences'], reverse=True)
-                    wait_events_grouped[wait_type]['queries_list'] = queries_list
-                    # Remove the dict version
-                    del wait_events_grouped[wait_type]['queries']
-                
-                wait_events_by_db[db_name] = {
-                    'wait_event_types': wait_events_grouped,
-                    'summary': {
-                        'time_range_hours': hours,
-                        'start_time': datetime.fromtimestamp(start_s).isoformat(),
-                        'end_time': datetime.fromtimestamp(end_s).isoformat(),
-                        'wait_event_types_count': len(wait_events_grouped),
-                        'total_occurrences': sum(wt['total_occurrences'] for wt in wait_events_grouped.values()),
-                        'hourly_timestamps': timeline
-                    }
-                }
-                
-            except Exception as e:
-                print(f"Error querying wait events for database {db_name}: {e}")
-                continue
-
-        return self.format_report_data(
-            "N001",
-            wait_events_by_db,
-            node_name,
-            postgres_version=self._get_postgres_version_info(cluster, node_name),
-        )
-
-    def _get_pgss_metrics_data(self, cluster: str, node_name: str, start_time: datetime, end_time: datetime) -> List[
-        Dict[str, Any]]:
-        """
-        Get pg_stat_statements metrics data between two time points.
-        Adapted from the logic in monitoring_flask_backend/app.py get_pgss_metrics_csv().
-        
-        Args:
-            cluster: Cluster name
-            node_name: Node name  
-            start_time: Start datetime
-            end_time: End datetime
-            
-        Returns:
-            List of query metrics with calculated differences
-        """
-        # Metric name mapping for cleaner output
-        METRIC_NAME_MAPPING = {
-            'calls': 'calls',
-            'exec_time_total': 'total_time',
-            'rows': 'rows',
-            'shared_bytes_hit_total': 'shared_blks_hit',
-            'shared_bytes_read_total': 'shared_blks_read',
-            'shared_bytes_dirtied_total': 'shared_blks_dirtied',
-            'shared_bytes_written_total': 'shared_blks_written',
-            'block_read_total': 'blk_read_time',
-            'block_write_total': 'blk_write_time'
-        }
-
-        # Build filters
-        filters = [f'cluster="{cluster}"', f'node_name="{node_name}"']
-        filter_str = '{' + ','.join(filters) + '}'
-
-        # Get all pg_stat_statements metrics
-        all_metrics = [
-            'pgwatch_pg_stat_statements_calls',
-            'pgwatch_pg_stat_statements_exec_time_total',
-            'pgwatch_pg_stat_statements_rows',
-            'pgwatch_pg_stat_statements_shared_bytes_hit_total',
-            'pgwatch_pg_stat_statements_shared_bytes_read_total',
-            'pgwatch_pg_stat_statements_shared_bytes_dirtied_total',
-            'pgwatch_pg_stat_statements_shared_bytes_written_total',
-            'pgwatch_pg_stat_statements_block_read_total',
-            'pgwatch_pg_stat_statements_block_write_total'
-        ]
-
-        # Get metrics at start and end times
-        start_data = []
-        end_data = []
-
-        for metric in all_metrics:
-            metric_with_filters = f'{metric}{filter_str}'
-
-            try:
-                # Query metrics around start time - use instant queries at specific timestamps
-                start_result = self.query_range(metric_with_filters, start_time - timedelta(minutes=1),
-                                                start_time + timedelta(minutes=1))
-                if start_result:
-                    start_data.extend(start_result)
-
-                # Query metrics around end time  
-                end_result = self.query_range(metric_with_filters, end_time - timedelta(minutes=1),
-                                              end_time + timedelta(minutes=1))
-                if end_result:
-                    end_data.extend(end_result)
-
-            except Exception as e:
-                print(f"Warning: Failed to query metric {metric}: {e}")
-                continue
-
-        # Process the data to calculate differences
-        return self._process_pgss_data(start_data, end_data, start_time, end_time, METRIC_NAME_MAPPING)
-
-    def query_range(self, query: str, start_time: datetime, end_time: datetime, step: str = "30s") -> List[
-        Dict[str, Any]]:
-        """
-        Execute a range PromQL query.
-        
-        Args:
-            query: PromQL query string
-            start_time: Start time
-            end_time: End time
-            step: Query step interval
-            
-        Returns:
-            List of query results
-        """
-        params = {
-            'query': query,
-            'start': start_time.timestamp(),
-            'end': end_time.timestamp(),
-            'step': step
-        }
-
-        try:
-            response = requests.get(f"{self.base_url}/query_range", params=params)
-            if response.status_code == 200:
-                result = response.json()
-                if result.get('status') == 'success':
-                    return result.get('data', {}).get('result', [])
-            else:
-                print(f"Range query failed with status {response.status_code}: {response.text}")
-        except Exception as e:
-            print(f"Range query error: {e}")
-
-        return []
-
-    def _process_pgss_data(self, start_data: List[Dict], end_data: List[Dict],
-                           start_time: datetime, end_time: datetime,
-                           metric_mapping: Dict[str, str]) -> List[Dict[str, Any]]:
-        """
-        Process pg_stat_statements data and calculate differences between start and end times.
-        Adapted from the logic in monitoring_flask_backend/app.py process_pgss_data().
-        """
-        # Convert Prometheus data to dictionaries
-        start_metrics = self._prometheus_to_dict(start_data, start_time)
-        end_metrics = self._prometheus_to_dict(end_data, end_time)
-
-        if not start_metrics and not end_metrics:
-            return []
-
-        # Create a combined dictionary with all unique query identifiers
-        all_keys = set()
-        all_keys.update(start_metrics.keys())
-        all_keys.update(end_metrics.keys())
-
-        result_rows = []
-
-        # Calculate differences for each query
-        for key in all_keys:
-            start_metric = start_metrics.get(key, {})
-            end_metric = end_metrics.get(key, {})
->>>>>>> 0d8b578e
 
         # Get all databases
         databases = self.get_all_databases(cluster, node_name)
