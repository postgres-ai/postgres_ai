--- conflicted
+++ resolved
@@ -2,10 +2,10 @@
 """
 PostgreSQL Reports Generator using PromQL
 
-<<<<<<< HEAD
 This script generates JSON reports containing Observations for specific PostgreSQL
 check types (A002, A003, A004, A007, D004, F001, F004, F005, H001, H002, H004,
-K001, K003, M001, M002, M003, N001) by querying Prometheus metrics using PromQL.
+K001, K003, K004, K005, K006, K007, K008, M001, M002, M003, N001) by querying
+Prometheus metrics using PromQL.
 
 IMPORTANT: Scope of this module
 -------------------------------
@@ -19,10 +19,6 @@
 
 These responsibilities are handled by separate components in the system.
 The JSON output from this module serves as input for downstream processing.
-=======
-This script generates reports for specific PostgreSQL check types (A002, A003, A004, A007, D004, F001, F004, F005, H001, H002, H004, K001, K003, K004, K005, K006, K007, K008, M001, M002, M003, N001)
-by querying Prometheus metrics using PromQL queries.
->>>>>>> 9f472446
 """
 
 __version__ = "1.0.2"
