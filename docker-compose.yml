--- conflicted
+++ resolved
@@ -181,49 +181,6 @@
 
   # PostgreSQL Reports Generator - Runs reports after 30 minutes
   postgres-reports:
-<<<<<<< HEAD
-    image: postgresai/reporter:1.0.3
-    container_name: postgres-reports
-    working_dir: /app
-    volumes:
-      - ./reporter:/app/reporter
-      - ./.pgwatch-config:/app/.pgwatch-config
-      - ./instances.yml:/app/instances.yml
-    environment:
-      - PROMETHEUS_URL=http://sink-prometheus:9090
-      - PYTHONPATH=/app
-    depends_on:
-      - sink-prometheus
-      - pgwatch-prometheus
-    command: >
-      sh -c "
-      echo 'Installing Python dependencies...' &&
-      pip install -r reporter/requirements.txt &&
-      pip install pyyaml &&
-      echo 'Waiting 30 minutes before generating reports...' &&
-      sleep 1800 &&
-      echo 'Starting PostgreSQL reports generation...' &&
-      while true; do
-        echo 'Extracting cluster and node name from instances.yml...' &&
-        echo 'Generating PostgreSQL reports...' &&
-        if [ -f /app/.pgwatch-config ] && grep -q '^api_key=' /app/.pgwatch-config; then
-          API_KEY=$$(grep '^api_key=' /app/.pgwatch-config | cut -d'=' -f2-) &&
-          python -m reporter.postgres_reports --prometheus-url http://sink-prometheus:9090 --output /app/all_reports_$$(date +%Y%m%d_%H%M%S).json --token $$API_KEY
-        else
-          echo 'No API key configured, generating reports without upload...' &&
-          python -m reporter.postgres_reports --prometheus-url http://sink-prometheus:9090 --output /app/all_reports_$$(date +%Y%m%d_%H%M%S).json --no-upload
-        fi
-        status=$$?
-        if [ $$status -ne 0 ]; then
-          echo \"Report generation failed (exit $$status). Will retry after 24 hours.\"
-        else
-          echo 'Reports generated successfully.'
-        fi
-        echo 'Sleeping for 24 hours...' &&
-        sleep 86400
-      done
-      "
-=======
     image: ${PGAI_REGISTRY:-postgresai}/reporter:${PGAI_TAG:?PGAI_TAG is required}
     container_name: postgres-reports
     working_dir: /app
@@ -247,7 +204,6 @@
       pgwatch-prometheus:
         condition: service_started
     command: ["bash", "/postgres_ai_configs/scripts/postgres-reports.sh"]
->>>>>>> d8c905f7
 
   # Self-monitoring components (Linux-only, will fail on macOS)
 
